#ifndef PARALLEL_H_
#define PARALLEL_H_

#include "config.h"

#define EIGEN_DONT_PARALLELIZE

#ifdef HAVE_OPENMP

#include <omp.h>

#else

#define omp_get_max_threads() 1
#define omp_get_num_threads() 1
#define omp_get_thread_num() 0
#define omp_set_dynamic(n)
#define omp_set_lock(x)
#define omp_unset_lock(x)
#define omp_test_lock(x)

#endif

extern int mpiOrbRank;
extern int mpiOrbSize;
extern int mpiShRank;
extern int mpiShSize;
extern int MPI_SH_group_rank;
extern int MPI_SH_group_size;


void MPI_Initializations();
void define_MPI_groups();
bool orbIsSh(int orbRank);

#ifdef HAVE_MPI
#include <mpi.h>

<<<<<<< HEAD
extern MPI_Comm mpiCommOrb;
extern MPI_Comm mpiCommSh;
extern MPI_Comm mpiCommSh_group;


/** Share memory within a compute node
 */
class SharedMemory {
public:    
    SharedMemory(int sh_size);
    ~SharedMemory();
    void allocShmem(int sh_size);
    double * sh_start_ptr; //start of shared block
    double * sh_max_ptr; //end of shared block
    double * sh_end_ptr; //end of used part
#ifdef HAVE_MPI
    MPI_Win sh_win; //MPI window object 
#endif
};
=======
template<int D> class FunctionTree;
>>>>>>> 9a875f34

template<int D>
void Send_SerialTree(FunctionTree<D>* Tree, int Nchunks, int dest, int tag, MPI_Comm comm);
template<int D>
void IRcv_SerialTree(FunctionTree<D>* Tree, int Nchunks, int source, int tag, MPI_Comm comm);
template<int D>
void ISend_SerialTree(FunctionTree<D>* Tree, int Nchunks, int dest, int tag, MPI_Comm comm, MPI_Request& request);
template<int D>
void Rcv_SerialTree(FunctionTree<D>* Tree, int Nchunks, int source, int tag, MPI_Comm comm);
void Assign_NxN(int N, int* doi, int*doj, int* sendto, int* sendorb, int* rcvorb, int* MaxIter);
void Assign_NxN_sym(int N, int* doi, int*doj, int* sendto, int* sendorb, int* rcvorb, int* MaxIter);

void Share_memory(int sh_size, double * &d_ptr, MPI_Win & MPI_win);

#else


#endif
#endif /* PARALLEL_H_ */<|MERGE_RESOLUTION|>--- conflicted
+++ resolved
@@ -36,7 +36,8 @@
 #ifdef HAVE_MPI
 #include <mpi.h>
 
-<<<<<<< HEAD
+template<int D> class FunctionTree;
+
 extern MPI_Comm mpiCommOrb;
 extern MPI_Comm mpiCommSh;
 extern MPI_Comm mpiCommSh_group;
@@ -56,9 +57,6 @@
     MPI_Win sh_win; //MPI window object 
 #endif
 };
-=======
-template<int D> class FunctionTree;
->>>>>>> 9a875f34
 
 template<int D>
 void Send_SerialTree(FunctionTree<D>* Tree, int Nchunks, int dest, int tag, MPI_Comm comm);
