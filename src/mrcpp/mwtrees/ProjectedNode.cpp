/**
 *
 *
 *  \date Aug 14, 2009
 *  \author Jonas Juselius <jonas.juselius@uit.no> \n
 *          CTCC, University of Tromsø
 *
 *
 */

#include "ProjectedNode.h"
#include "GenNode.h"
#include "SerialTree.h"

#ifdef HAVE_BLAS
extern "C" {
#include BLAS_H
}
#endif

using namespace std;
using namespace Eigen;

/** Root node constructor. By default root nodes are initialized to
  * represent functions which are constant zero. */
template<int D>
ProjectedNode<D>::ProjectedNode(FunctionTree<D> &t, const NodeIndex<D> &nIdx)
        : FunctionNode<D> (t, nIdx) {
<<<<<<< HEAD
    this->allocCoefs(this->getTDim());
    this->tree->incrementNodeCount(this->getScale());
=======
    this->allocCoefs(this->getTDim(), this->getKp1_d());
>>>>>>> 543587de
    this->setIsEndNode();
    this->setHasWCoefs();//default until known
}

/** ProjectedNode constructor.
  * Creates an empty node given its parent and translation vector */
template<int D>
ProjectedNode<D>::ProjectedNode(ProjectedNode<D> &p, int cIdx)
        : FunctionNode<D> (p, cIdx) {
<<<<<<< HEAD
    this->allocCoefs(this->getTDim());
    this->tree->incrementNodeCount(this->getScale());
=======
    this->allocCoefs(this->getTDim(), this->getKp1_d());
>>>>>>> 543587de
    this->setIsEndNode();
    this->setHasWCoefs();//default until known
}

template<int D>
ProjectedNode<D>::~ProjectedNode() {
  //println(0, "~ProjectedNode rank" << this->NodeRank);
    this->freeCoefs();
}

/*template<int D>
Eigen::VectorXd&  ProjectedNode<D>::getCoefs() { 
  println(0, "getcoef from projectnode  "<< this->tree->serialTree_p->TempVector->size());
     for (int i=0; i<(this->tree->serialTree_p->TempVector->size()); i++)(*this->tree->serialTree_p->TempVector)(i)=(*this->coefs)(i);
     //return *this->coefs; 
 return *this->tree->serialTree_p->TempVector; 
 }*/

/** Allocating child node.
  *
  * Given a child index, this routine creates an empty ProjectedNode child node
  * with the appropriate translation and Hilbert path parameters. */
template<int D>
void ProjectedNode<D>::createChild(int cIdx) {
    assert(this->children[cIdx] == 0);
    ProjectedNode<D> *child;
    int NodeIx;
    if (this->tree->serialTree_p == 0){
        child = new ProjectedNode<D>(*this, cIdx);
    } else {
      ProjectedNode<D>* newNode=this->tree->serialTree_p->allocNodes(1, &NodeIx);
         child = new (newNode) ProjectedNode<D>(*this, cIdx);
	 child->NodeRank = NodeIx;
    }
    this->children[cIdx] = child;
}

/** Generating child node.
  *
  * This routine creates 2^D children empty GenNodes with the appropriate
  * translation and Hilbert path parameters. */
template<int D>
void ProjectedNode<D>::genChild(int cIdx) {
    assert(this->children[cIdx] == 0);
    MWNode<D> *child;
    int NodeIx;
    if (this->tree->serialTree_p == 0){
      child = new GenNode<D>(*this, cIdx);
    } else {
      child = new (this->tree->serialTree_p->allocGenNodes(1, &NodeIx))GenNode<D>(*this, cIdx);
      child->NodeRank = NodeIx;
    }
    this->children[cIdx] = child;
}

template class ProjectedNode<1> ;
template class ProjectedNode<2> ;
template class ProjectedNode<3> ;
<|MERGE_RESOLUTION|>--- conflicted
+++ resolved
@@ -26,12 +26,10 @@
 template<int D>
 ProjectedNode<D>::ProjectedNode(FunctionTree<D> &t, const NodeIndex<D> &nIdx)
         : FunctionNode<D> (t, nIdx) {
-<<<<<<< HEAD
-    this->allocCoefs(this->getTDim());
-    this->tree->incrementNodeCount(this->getScale());
-=======
+
     this->allocCoefs(this->getTDim(), this->getKp1_d());
->>>>>>> 543587de
+    this->tree->incrementNodeCount(this->getScale());//pw from merge
+
     this->setIsEndNode();
     this->setHasWCoefs();//default until known
 }
@@ -41,12 +39,10 @@
 template<int D>
 ProjectedNode<D>::ProjectedNode(ProjectedNode<D> &p, int cIdx)
         : FunctionNode<D> (p, cIdx) {
-<<<<<<< HEAD
-    this->allocCoefs(this->getTDim());
-    this->tree->incrementNodeCount(this->getScale());
-=======
+
     this->allocCoefs(this->getTDim(), this->getKp1_d());
->>>>>>> 543587de
+    this->tree->incrementNodeCount(this->getScale());//pw from merge
+
     this->setIsEndNode();
     this->setHasWCoefs();//default until known
 }
