#include "MRCPP/MWOperators"
#include "MRCPP/Printer"
#include "MRCPP/Timer"

#include "ExchangePotentialD1.h"
#include "parallel.h"
#include "qmfunctions/Orbital.h"
#include "qmfunctions/OrbitalIterator.h"
#include "qmfunctions/orbital_utils.h"
#include "qmfunctions/qmfunction_utils.h"
#include "utils/print_utils.h"

using mrcpp::Printer;
using mrcpp::Timer;

using PoissonOperator = mrcpp::PoissonOperator;
using PoissonOperator_p = std::shared_ptr<mrcpp::PoissonOperator>;
using OrbitalVector_p = std::shared_ptr<mrchem::OrbitalVector>;

namespace mrchem {

/** @brief constructor
 *
 * @param[in] P Poisson operator (does not take ownership)
 * @param[in] Phi vector of orbitals which define the exchange operator
 */
ExchangePotentialD1::ExchangePotentialD1(PoissonOperator_p P, OrbitalVector_p Phi, bool s)
        : ExchangePotential(P, Phi, s) {}

/** @brief precomputes the exchange potential
 *
 *  @param[in] phi_p input orbital
 *
 * The exchange potential is (pre)computed among the orbitals that define the operator
 */
void ExchangePotentialD1::setupInternal(double prec) {
    setApplyPrec(prec);

    if (this->exchange.size() != 0) MSG_ERROR("Exchange not properly cleared");

    OrbitalVector &Phi = *this->orbitals;
    OrbitalVector &Ex = this->exchange;

    Timer timer;
    // Diagonal must come first because it's NOT in-place
    for (int i = 0; i < Phi.size(); i++) calcInternal(i);

    // Off-diagonal must come last because it IS in-place
    OrbitalIterator iter(Phi); // symmetric iterator
    Orbital ex_rcv;
    while (iter.next(1)) { // one orbital at the time
        if (iter.get_size() > 0) {
            Orbital &phi_i = iter.orbital(0);
            int idx = iter.idx(0);
            for (int j = 0; j < Phi.size(); j++) {
                if (mpi::my_orb(phi_i) and j <= idx) continue; // compute only i<j for own block
                Orbital &phi_j = (*this->orbitals)[j];
<<<<<<< HEAD
                if (mpi::my_orb(phi_j)) calcInternal(idx, j, phi_i, phi_j);
=======
                if (idx == j) continue; // skip diagonal terms
                if (mpi::my_orb(phi_j)) calcInternal(idx, j);
>>>>>>> 24ba0d70
            }
            // must send exchange_i to owner and receive exchange computed by other
            if (iter.get_step(0) and not mpi::my_orb(phi_i))
                mpi::send_function(Ex[idx], phi_i.rankID(), idx, mpi::comm_orb);

            if (iter.get_sent_size()) {
                // get exchange from where we sent orbital to
                int idx_sent = iter.get_idx_sent(0);
                int sent_rank = iter.get_rank_sent(0);
                mpi::recv_function(ex_rcv, sent_rank, idx_sent, mpi::comm_orb);
                Ex[idx_sent].add(1.0, ex_rcv);
            }

            if (not iter.get_step(0) and not mpi::my_orb(phi_i))
                mpi::send_function(Ex[idx], phi_i.rankID(), idx, mpi::comm_orb);
            if (not mpi::my_orb(Ex[idx])) Ex[idx].free(NUMBER::Total);
        } else {
            if (iter.get_sent_size()) { // must receive exchange computed by other
                // get exchange from where we sent orbital to
                int idx_sent = iter.get_idx_sent(0);
                int sent_rank = iter.get_rank_sent(0);
                mpi::recv_function(ex_rcv, sent_rank, idx_sent, mpi::comm_orb);
                Ex[idx_sent].add(1.0, ex_rcv);
            }
        }
        ex_rcv.free(NUMBER::Total);
    }

    // Collect info from the calculation
    for (int i = 0; i < Phi.size(); i++) {
        if (mpi::my_orb(Phi[i])) this->tot_norms(i) = Ex[i].norm();
    }

    mpi::allreduce_vector(this->tot_norms, mpi::comm_orb);  // to be checked
    mpi::allreduce_matrix(this->part_norms, mpi::comm_orb); // to be checked

    auto n = orbital::get_n_nodes(Ex);
    auto m = orbital::get_size_nodes(Ex);
    auto t = timer.elapsed();
    mrcpp::print::tree(2, "Hartree-Fock exchange", n, m, t);
}

/** @brief Test if a given contribution has been precomputed
 *
 * @param[in] phi_p orbital for which the check is performed
 *
 * If the given contribution has been precomputed, it is simply copied,
 * without additional recalculation.
 */
int ExchangePotentialD1::testPreComputed(Orbital phi_p) const {
    const OrbitalVector &Phi = *this->orbitals;
    const OrbitalVector &Ex = this->exchange;

    int out = -1;
    if (Ex.size() == Phi.size()) {
        for (int i = 0; i < Phi.size(); i++) {
            if (&Phi[i].real() == &phi_p.real() and &Phi[i].imag() == &phi_p.imag()) {
                out = i;
                break;
            }
        }
    }
    return out;
}

/** @brief Computes the exchange potential on the fly
 *
 *  \param[in] inp input orbital
 *
 * The exchange potential is computed and applied on the fly to the given orbital.
 */
Orbital ExchangePotentialD1::calcExchange(Orbital phi_p) {
    Timer timer;
    double prec = this->apply_prec;
    OrbitalVector &Phi = *this->orbitals;
    mrcpp::PoissonOperator &P = *this->poisson;
    std::vector<std::complex<double>> coef_vec;
    QMFunctionVector func_vec;

    for (int i = 0; i < Phi.size(); i++) {
        Orbital &phi_i = Phi[i];
        if (!mpi::my_orb(phi_i)) mpi::orb_bank.get_orb(i, phi_i);
        double spin_fac = getSpinFactor(phi_i, phi_p);
        if (std::abs(spin_fac) < mrcpp::MachineZero) continue;

        // compute phi_ip = phi_i^dag * phi_p
        Orbital phi_ip = phi_p.paramCopy();
        qmfunction::multiply(phi_ip, phi_i, phi_p, -1.0);

        // compute V_ip = P[phi_ip]
        Orbital V_ip = phi_p.paramCopy();
        if (phi_ip.hasReal()) {
            V_ip.alloc(NUMBER::Real);
            mrcpp::apply(prec, V_ip.real(), P, phi_ip.real());
        }
        if (phi_ip.hasImag()) {
            V_ip.alloc(NUMBER::Imag);
            mrcpp::apply(prec, V_ip.imag(), P, phi_ip.imag());
        }
        phi_ip.release();

        // compute phi_iip = phi_i * V_ip
        Orbital phi_iip = phi_p.paramCopy();
        qmfunction::multiply(phi_iip, phi_i, V_ip, -1.0);

        coef_vec.push_back(spin_fac / phi_i.squaredNorm());
        func_vec.push_back(phi_iip);

        if (!mpi::my_orb(phi_i)) phi_i.free(NUMBER::Total);
    }

    // compute ex_p = sum_i c_i*phi_iip
    Orbital ex_p = phi_p.paramCopy();
    Eigen::Map<ComplexVector> coefs(coef_vec.data(), coef_vec.size());
    qmfunction::linear_combination(ex_p, coefs, func_vec, -1.0);
    print_utils::qmfunction(0, "Applied exchange", ex_p, timer);
    return ex_p;
}

/** @brief Computes the diagonal part of the internal exchange potential
 *
 *  \param[in] i orbital index
 *
 * The diagonal term K_ii is computed.
 */
void ExchangePotentialD1::calcInternal(int i) {
    Orbital &phi_i = (*this->orbitals)[i];

    if (mpi::my_orb(phi_i)) {
        double prec = std::min(getScaledPrecision(i, i), 1.0e-1);
        mrcpp::PoissonOperator &P = *this->poisson;

        // compute phi_ii = phi_i^dag * phi_i
        Orbital phi_ii = phi_i.paramCopy();
        qmfunction::multiply(phi_ii, phi_i.dagger(), phi_i, prec);

        // compute V_ii = P[phi_ii]
        Orbital V_ii = phi_i.paramCopy();
        if (phi_ii.hasReal()) {
            V_ii.alloc(NUMBER::Real);
            mrcpp::apply(prec, V_ii.real(), P, phi_ii.real());
        }
        if (phi_ii.hasImag()) {
            V_ii.alloc(NUMBER::Imag);
            mrcpp::apply(prec, V_ii.imag(), P, phi_ii.imag());
        }
        phi_ii.release();

        // compute phi_iii = phi_i * V_ii
        Orbital phi_iii = phi_i.paramCopy();
        qmfunction::multiply(phi_iii, phi_i, V_ii, prec);
        phi_iii.rescale(1.0 / phi_i.squaredNorm());
        this->part_norms(i, i) = phi_iii.norm(); // LUCA: This is also a potential bug!!
        this->exchange.push_back(phi_iii);
    } else {
        // put empty orbital to fill the exchange vector
        Orbital phi_iii = phi_i.paramCopy();
        this->exchange.push_back(phi_iii);
    }
}

/** @brief computes the off-diagonal part of the exchange potential
 *
 *  \param[in] i first orbital index
 *  \param[in] j second orbital index
 *
 * The off-diagonal terms K_ij and K_ji are computed.
 */
void ExchangePotentialD1::calcInternal(int i, int j) {
    mrcpp::PoissonOperator &P = *this->poisson;
    Orbital &phi_i = (*this->orbitals)[i];
    Orbital &phi_j = (*this->orbitals)[j];
    OrbitalVector &Phi = *this->orbitals;
    OrbitalVector &Ex = this->exchange;

    if (i == j) MSG_ABORT("Cannot handle diagonal term");
    if (Ex.size() != Phi.size()) MSG_ABORT("Size mismatch");
    if (phi_i.hasImag() or phi_j.hasImag()) MSG_ABORT("Orbitals must be real");

    double spinFactor = getSpinFactor(phi_j, phi_i);

    double thrs = mrcpp::MachineZero;
    if (std::abs(spinFactor) < thrs) {
        this->part_norms(i, j) = 0.0;
        return;
    }

    // set correctly scaled precision for components ij and ji
    double prec = std::min(getScaledPrecision(i, j), getScaledPrecision(j, i));
    if (prec > 1.0e00) return;     // orbital does not contribute within the threshold
    prec = std::min(prec, 1.0e-1); // very low precision does not work properly

    // compute phi_ij = phi_i^dag * phi_j (dagger NOT used, orbitals must be real!)
    Orbital phi_ij = phi_i.paramCopy();
    qmfunction::multiply(phi_ij, phi_i, phi_j, prec);

    // compute V_ij = P[phi_ij]
    Orbital V_ij = phi_i.paramCopy();
    if (phi_ij.hasReal()) {
        V_ij.alloc(NUMBER::Real);
        mrcpp::apply(prec, V_ij.real(), P, phi_ij.real());
    }
    if (phi_ij.hasImag()) {
        MSG_ABORT("Orbitals must be real");
        V_ij.alloc(NUMBER::Imag);
        mrcpp::apply(prec, V_ij.imag(), P, phi_ij.imag());
    }
    phi_ij.release();

    // compute phi_jij = phi_j * V_ij
    Orbital phi_jij = phi_j.paramCopy();
    qmfunction::multiply(phi_jij, phi_j, V_ij, prec);
    phi_jij.rescale(1.0 / phi_j.squaredNorm());
    this->part_norms(j, i) = phi_jij.norm();

    // compute x_i += phi_jij
    Ex[i].add(spinFactor, phi_jij);
    phi_jij.release();
}

/** @brief computes the off-diagonal part of the exchange potential
 *
 *  \param[in] i first orbital index
 *  \param[in] j second orbital index
 *
 * The off-diagonal terms K_ij and K_ji are computed.
 */
void ExchangePotentialD1::calcInternal(int i, int j, Orbital &phi_i, Orbital &phi_j) {
    mrcpp::PoissonOperator &P = *this->poisson;
    OrbitalVector &Phi = *this->orbitals;
    OrbitalVector &Ex = this->exchange;

    if (i == j) MSG_ABORT("Cannot handle diagonal term");
    if (Ex.size() != Phi.size()) MSG_ABORT("Size mismatch");
    if (phi_i.hasImag() or phi_j.hasImag()) MSG_ABORT("Orbitals must be real");

    double i_fac = getSpinFactor(phi_i, phi_j);
    double j_fac = getSpinFactor(phi_j, phi_i);

    double thrs = mrcpp::MachineZero;
    if (std::abs(i_fac) < thrs or std::abs(j_fac) < thrs) {
        this->part_norms(i, j) = 0.0;
        return;
    }

    // set correctly scaled precision for components ij and ji
    double prec = std::min(getScaledPrecision(i, j), getScaledPrecision(j, i));
    if (prec > 1.0e00) return;     // orbital does not contribute within the threshold
    prec = std::min(prec, 1.0e-1); // very low precision does not work properly

    // compute phi_ij = phi_i^dag * phi_j (dagger NOT used, orbitals must be real!)
    Orbital phi_ij = phi_i.paramCopy();
    qmfunction::multiply(phi_ij, phi_i, phi_j, prec);

    // compute V_ij = P[phi_ij]
    Orbital V_ij = phi_i.paramCopy();
    if (phi_ij.hasReal()) {
        V_ij.alloc(NUMBER::Real);
        mrcpp::apply(prec, V_ij.real(), P, phi_ij.real());
    }
    if (phi_ij.hasImag()) {
        MSG_ABORT("Orbitals must be real");
        V_ij.alloc(NUMBER::Imag);
        mrcpp::apply(prec, V_ij.imag(), P, phi_ij.imag());
    }
    phi_ij.release();

    // compute phi_jij = phi_j * V_ij
    Orbital phi_jij = phi_j.paramCopy();
    qmfunction::multiply(phi_jij, phi_j, V_ij, prec);
    phi_jij.rescale(1.0 / phi_j.squaredNorm());
    this->part_norms(j, i) = phi_jij.norm();

    // compute phi_iij = phi_i * V_ij
    Orbital phi_iij = phi_i.paramCopy();
    qmfunction::multiply(phi_iij, phi_i, V_ij, prec);
    phi_iij.rescale(1.0 / phi_i.squaredNorm());
    this->part_norms(i, j) = phi_iij.norm();
    V_ij.release();

    // compute x_i += phi_jij
    Ex[i].add(i_fac, phi_jij);
    phi_jij.release();

    // compute x_j += phi_iij
    Ex[j].add(j_fac, phi_iij);
    phi_iij.release();
}

} // namespace mrchem<|MERGE_RESOLUTION|>--- conflicted
+++ resolved
@@ -55,12 +55,7 @@
             for (int j = 0; j < Phi.size(); j++) {
                 if (mpi::my_orb(phi_i) and j <= idx) continue; // compute only i<j for own block
                 Orbital &phi_j = (*this->orbitals)[j];
-<<<<<<< HEAD
                 if (mpi::my_orb(phi_j)) calcInternal(idx, j, phi_i, phi_j);
-=======
-                if (idx == j) continue; // skip diagonal terms
-                if (mpi::my_orb(phi_j)) calcInternal(idx, j);
->>>>>>> 24ba0d70
             }
             // must send exchange_i to owner and receive exchange computed by other
             if (iter.get_step(0) and not mpi::my_orb(phi_i))
