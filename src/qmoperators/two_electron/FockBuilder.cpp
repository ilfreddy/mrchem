/*
 * MRChem, a numerical real-space code for molecular electronic structure
 * calculations within the self-consistent field (SCF) approximations of quantum
 * chemistry (Hartree-Fock and Density Functional Theory).
 * Copyright (C) 2023 Stig Rune Jensen, Luca Frediani, Peter Wind and contributors.
 *
 * This file is part of MRChem.
 *
 * MRChem is free software: you can redistribute it and/or modify
 * it under the terms of the GNU Lesser General Public License as published by
 * the Free Software Foundation, either version 3 of the License, or
 * (at your option) any later version.
 *
 * MRChem is distributed in the hope that it will be useful,
 * but WITHOUT ANY WARRANTY; without even the implied warranty of
 * MERCHANTABILITY or FITNESS FOR A PARTICULAR PURPOSE.  See the
 * GNU Lesser General Public License for more details.
 *
 * You should have received a copy of the GNU Lesser General Public License
 * along with MRChem.  If not, see <https://www.gnu.org/licenses/>.
 *
 * For information on the complete list of contributors to MRChem, see:
 * <https://mrchem.readthedocs.io/>
 */

#include "FockBuilder.h"

#include <MRCPP/Printer>
#include <MRCPP/Timer>

#include "CoulombOperator.h"
#include "ExchangeOperator.h"
#include "ReactionOperator.h"
#include "XCOperator.h"
#include "analyticfunctions/NuclearFunction.h"
#include "chemistry/chemistry_utils.h"
#include "properties/SCFEnergy.h"
#include "qmfunctions/Orbital.h"
#include "qmfunctions/density_utils.h"
#include "qmfunctions/orbital_utils.h"
#include "qmoperators/one_electron/ElectricFieldOperator.h"
#include "qmoperators/one_electron/IdentityOperator.h"
#include "qmoperators/one_electron/KineticOperator.h"
#include "qmoperators/one_electron/NablaOperator.h"
#include "qmoperators/one_electron/NuclearOperator.h"
#include "qmoperators/one_electron/ZoraOperator.h"
#include "qmoperators/qmoperator_utils.h"
#include "utils/math_utils.h"

#include "qmoperators/one_electron/AZoraPotential.h"

#include <filesystem>

using mrcpp::Printer;
using mrcpp::Timer;

namespace mrchem {

/** @brief build the Fock operator once all contributions are in place
 *
 */
void FockBuilder::build(double exx) {
    this->exact_exchange = exx;

    this->V = RankZeroOperator();
    if (this->nuc != nullptr) this->V += (*this->nuc);
    if (this->coul != nullptr) this->V += (*this->coul);
    if (this->ex != nullptr) this->V -= this->exact_exchange * (*this->ex);
    if (this->xc != nullptr) this->V += (*this->xc);
    if (this->ext != nullptr) this->V += (*this->ext);
    if (this->Ro != nullptr) this->V -= (*this->Ro);
}

/** @brief prepare operator for application
 *
 * @param prec: apply precision
 *
 * This will call the setup function of all underlying operators, and in particular
 * it will compute the internal exchange if there is an ExchangeOperator.
 */
void FockBuilder::setup(double prec) {
    Timer t_tot;

    auto plevel = Printer::getPrintLevel();
    if (plevel == 2) {
        mrcpp::print::header(2, "Building Fock operator");
        mrcpp::print::value(2, "Precision", prec, "(rel)", 5);
        mrcpp::print::separator(2, '-');
    }
    this->prec = prec;
    if (this->mom != nullptr) this->momentum().setup(prec);
    this->potential().setup(prec);
    this->perturbation().setup(prec);

    if (isZora()) {
        Timer t_zora;
        double c = getLightSpeed();
        mrcpp::print::header(3, "Building ZORA operators");
        mrcpp::print::value(3, "Precision", prec, "(rel)", 5);
        mrcpp::print::value(3, "Light speed", c, "(au)", 5);
        mrcpp::print::separator(3, '-');
        auto vz = collectZoraBasePotential();
        // chi = kappa - 1. See ZoraOperator.h for more information.
        this->chi = std::make_shared<ZoraOperator>(*vz, c, prec, false);
        this->chi_inv = std::make_shared<ZoraOperator>(*vz, c, prec, true);
        this->zora_base = RankZeroOperator(vz);
        this->chi->setup(prec);
        this->chi_inv->setup(prec);
        this->zora_base.setup(prec);
        mrcpp::print::footer(3, t_zora, 2);
    }
    if (isAZora()) {
        Timer t_zora;
        double c = getLightSpeed();
        mrcpp::print::header(3, "Building AZORA operators");
        mrcpp::print::value(3, "Precision", prec, "(rel)", 5);
        mrcpp::print::value(3, "Light speed", c, "(au)", 5);
        mrcpp::print::separator(3, '-');
        int adap = 0;
        bool share = false;

        azora_dir_src = AZORA_POTENTIALS_SOURCE_DIR;
        azora_dir_install = AZORA_POTENTIALS_INSTALL_DIR;

        std::string azora_dir_final;
        if (azora_dir != "") {
            azora_dir_final = azora_dir;
        } else {
            // check if azora_dir_install directory exists using cpp standard library
            if (std::filesystem::exists(azora_dir_install)) {
                azora_dir_final = azora_dir_install;
            } else {
                // check if azora_dir_src directory exists using cpp standard library
                if (std::filesystem::exists(azora_dir_src)) {
                    azora_dir_final = azora_dir_src;
                } else {
                    MSG_ABORT("AZORA: No directory provided and no default directories found.");
                }
            }
        }


        kappaPot = std::make_shared<AZoraPotential>(nucs, adap, prec, azora_dir_final, share, c);

        kappaInvPot = std::make_shared<QMPotential>(adap);

        mrcpp::cplxfunc::deep_copy(*kappaInvPot, *kappaPot);

        kappaInvPot->real().map([](double val) { return 1.0 / val; });

        this->kappa = std::make_shared<ZoraOperator>(kappaPot, "kappa");
        this->kappa_inv = std::make_shared<ZoraOperator>(kappaInvPot, "kappa_inv");
        this->kappa->setup(prec);
        this->kappa_inv->setup(prec);

        mrcpp::print::footer(3, t_zora, 2);
    }

    t_tot.stop();
    if (plevel == 2) mrcpp::print::footer(2, t_tot, 2);
    if (plevel == 1) mrcpp::print::time(1, "Building Fock operator", t_tot);
}

/** @brief clear operator after application
 *
 * This will call the clear function of all underlying operators, and bring them back
 * to the state after construction. The operator can now be reused after another setup.
 */
void FockBuilder::clear() {
    if (this->mom != nullptr) this->momentum().clear();
    this->potential().clear();
    this->perturbation().clear();
    if (isZora()) {
        this->chi->clear();
        this->chi_inv->clear();
        this->zora_base.clear();
    }
    if (isAZora()) {
        kappa->clear();
        kappa_inv->clear();
    }
}

/** @brief rotate orbitals of two-electron operators
 *
 * @param U: unitary transformation matrix
 *
 * This function should be used in case the orbitals are rotated *after* the FockBuilder
 * has been setup. In particular the ExchangeOperator needs to rotate the precomputed
 * internal exchange potentials.
 */
void FockBuilder::rotate(const ComplexMatrix &U) {
    if (this->ex != nullptr) this->ex->rotate(U);
}

/** @brief compute the SCF energy
 *
 * @param Phi: orbitals
 * @param F: Fock matrix
 *
 * This function will compute the total energy for a given OrbitalVector and
 * the corresponding Fock matrix. Tracing the kinetic energy operator is avoided
 * by tracing the Fock matrix and subtracting all other contributions.
 */
SCFEnergy FockBuilder::trace(OrbitalVector &Phi, const Nuclei &nucs) {
    Timer t_tot;
    auto plevel = Printer::getPrintLevel();
    mrcpp::print::header(2, "Computing molecular energy");

    double E_kin = 0.0;  // Kinetic energy
    double E_nn = 0.0;   // Nuclear repulsion
    double E_en = 0.0;   // Nuclear-electronic interaction
    double E_ee = 0.0;   // Electronic repulsion
    double E_x = 0.0;    // Exact Exchange
    double E_xc = 0.0;   // Exchange and Correlation
    double E_eext = 0.0; // External field contribution to the electronic energy
    double E_next = 0.0; // External field contribution to the nuclear energy
    double Er_nuc = 0.0; // Nuclear reaction energy
    double Er_el = 0.0;  // Electronic reaction energy
    double Er_tot = 0.0; // Total reaction energy

    // Nuclear part
    if (this->nuc != nullptr) E_nn = chemistry::compute_nuclear_repulsion(nucs);
    if (this->ext != nullptr) E_next = -this->ext->trace(nucs).real();

    // Reaction potential part
    if (this->Ro != nullptr) {
        Density rho_el(false);
        density::compute(this->prec, rho_el, Phi, DensityType::Total);
        rho_el.rescale(-1.0);
        std::tie(Er_el, Er_nuc) = this->Ro->getSolver()->computeEnergies(rho_el);

        Er_tot = Er_nuc + Er_el;
    }

    // Kinetic part
<<<<<<< HEAD
    if (isZora() || isAZora()) {
        E_kin = qmoperator::calc_kinetic_trace(momentum(), *this->kappa, Phi).real();
=======
    if (isZora()) {
        E_kin = qmoperator::calc_kinetic_trace(momentum(), *this->chi, Phi).real() + qmoperator::calc_kinetic_trace(momentum(), Phi);
>>>>>>> af58f364
    } else {
        E_kin = qmoperator::calc_kinetic_trace(momentum(), Phi);
    }

    // Electronic part
    if (this->nuc != nullptr) { E_en = this->nuc->trace(Phi).real(); }

    if (this->coul != nullptr) E_ee = 0.5 * this->coul->trace(Phi).real();
    if (this->ex != nullptr) E_x = -this->exact_exchange * this->ex->trace(Phi).real();
    if (this->xc != nullptr) E_xc = this->xc->getEnergy();
    if (this->ext != nullptr) E_eext = this->ext->trace(Phi).real();
    mrcpp::print::footer(2, t_tot, 2);
    if (plevel == 1) mrcpp::print::time(1, "Computing molecular energy", t_tot);

    return SCFEnergy{E_kin, E_nn, E_en, E_ee, E_x, E_xc, E_next, E_eext, Er_tot, Er_nuc, Er_el};
}

ComplexMatrix FockBuilder::operator()(OrbitalVector &bra, OrbitalVector &ket) {
    Timer t_tot;
    auto plevel = Printer::getPrintLevel();
    mrcpp::print::header(2, "Computing Fock matrix");

    ComplexMatrix T_mat = ComplexMatrix::Zero(bra.size(), ket.size());
<<<<<<< HEAD
    if (isZora() || isAZora()) {
        T_mat = qmoperator::calc_kinetic_matrix(momentum(), *this->kappa, bra, ket);
=======
    if (isZora()) {
        T_mat = qmoperator::calc_kinetic_matrix(momentum(), *this->chi, bra, ket) + qmoperator::calc_kinetic_matrix(momentum(), bra, ket);
>>>>>>> af58f364
    } else {
        T_mat = qmoperator::calc_kinetic_matrix(momentum(), bra, ket);
    }

    ComplexMatrix V_mat = ComplexMatrix::Zero(bra.size(), ket.size());
    V_mat += potential()(bra, ket);

    mrcpp::print::footer(2, t_tot, 2);
    if (plevel == 1) mrcpp::print::time(1, "Computing Fock matrix", t_tot);
    return T_mat + V_mat;
}

OrbitalVector FockBuilder::buildHelmholtzArgument(double prec, OrbitalVector Phi, ComplexMatrix F_mat, ComplexMatrix L_mat) {
    Timer t_tot;
    auto plevel = Printer::getPrintLevel();
    mrcpp::print::header(2, "Computing Helmholtz argument");

    Timer t_rot;
    OrbitalVector Psi = orbital::rotate(Phi, L_mat - F_mat, prec);
    mrcpp::print::time(2, "Rotating orbitals", t_rot);

    OrbitalVector out;
    if (isZora() || isAZora()) {
        out = buildHelmholtzArgumentZORA(Phi, Psi, F_mat.real().diagonal(), prec);
    } else {
        out = buildHelmholtzArgumentNREL(Phi, Psi);
    }
    Psi.clear();

    mrcpp::print::footer(2, t_tot, 2);
    if (plevel == 1) mrcpp::print::time(1, "Computing Helmholtz argument", t_tot);
    return out;
}

/**
 * @brief Build the Helmholtz argument for the ZORA operator. Eq. 17 in J. Chem. Theory and Comput. 2024, 20, 728-737
*/
OrbitalVector FockBuilder::buildHelmholtzArgumentZORA(OrbitalVector &Phi, OrbitalVector &Psi, DoubleVector eps, double prec) {
    // Get necessary operators
    double c = getLightSpeed();
    double two_cc = 2.0 * c * c;
    MomentumOperator &p = momentum();
    RankZeroOperator &V = potential();
<<<<<<< HEAD
    RankZeroOperator &kappa = *this->kappa;
    RankZeroOperator &kappa_m1 = *this->kappa_inv;
    RankZeroOperator operOne = 0.5 * tensor::dot(p(kappa), p);

    std::shared_ptr<RankZeroOperator> operThreePtr = nullptr;

    if (isZora()) {
        RankZeroOperator &V_zora = this->zora_base;
        operThreePtr = std::make_shared<RankZeroOperator>(V_zora * kappa);
    } else if (isAZora()) { 
        /*
        Note that V_z * kappa = 2 c^2 * (kappa - 1)
        With this trick, the expensive projection of the potential is avoided
        */
        std::shared_ptr<QMPotential> vTimesKappa = std::make_shared<QMPotential>(0);
        mrcpp::cplxfunc::deep_copy(*vTimesKappa, *kappaPot);
        vTimesKappa->real().map([two_cc](double val) { return two_cc * (val - 1); });
        operThreePtr = std::make_shared<RankZeroOperator>(vTimesKappa);
    } else {
        MSG_ABORT("At this point, the ZORA or AZORA operator should be set. Exiting.");
    }

    RankZeroOperator operThree = *operThreePtr;
    
=======
    RankZeroOperator &chi = *this->chi;
    RankZeroOperator &chi_inv = *this->chi_inv;
    RankZeroOperator &V_zora = this->zora_base;

    RankZeroOperator operOne = 0.5 * tensor::dot(p(chi), p);
    RankZeroOperator operThree = chi * V_zora + V_zora;
>>>>>>> af58f364
    operOne.setup(prec);
    operThree.setup(prec);

    // Compute OrbitalVectors
    Timer t_1;
    OrbitalVector termOne = operOne(Phi);
    mrcpp::print::time(2, "Computing gradient term", t_1);

    Timer t_2;
    OrbitalVector termTwo = V(Phi);

    mrcpp::print::time(2, "Computing potential term", t_2);

    // Compute transformed orbitals scaled by diagonal Fock elements
    Timer t_3;
    OrbitalVector epsPhi = orbital::deep_copy(Phi);
    for (int i = 0; i < epsPhi.size(); i++) {
        if (not mrcpp::mpi::my_orb(epsPhi[i])) continue;
        epsPhi[i].rescale(eps[i] / two_cc);
    }
    OrbitalVector termThree = operThree(epsPhi);
    mrcpp::print::time(2, "Computing rescaled potential term", t_3);

    auto normsOne = orbital::get_norms(termOne);
    auto normsTwo = orbital::get_norms(termTwo);
    auto normsThree = orbital::get_norms(termThree);
    auto normsPsi = orbital::get_norms(Psi);

    // Add up all the terms
    Timer t_add;
    OrbitalVector arg = orbital::deep_copy(termOne);
    for (int i = 0; i < arg.size(); i++) {
        if (not mrcpp::mpi::my_orb(arg[i])) continue;
        arg[i].add(1.0, termTwo[i]);
        arg[i].add(1.0, termThree[i]);
        arg[i].add(1.0, Psi[i]);
    }
    mrcpp::print::time(2, "Adding contributions", t_add);

    operThree.clear();
    operOne.clear();

    Timer t_kappa;
    mrchem::OrbitalVector out = chi_inv(arg);
    for (int i = 0; i < arg.size(); i++) {
        if (not mrcpp::mpi::my_orb(out[i])) continue;
        out[i].add(1.0, arg[i]);
    }
    mrcpp::print::time(2, "Applying kappa inverse", t_kappa);
    return out;
}

// Non-relativistic Helmholtz argument
OrbitalVector FockBuilder::buildHelmholtzArgumentNREL(OrbitalVector &Phi, OrbitalVector &Psi) {
    // Get necessary operators
    RankZeroOperator &V = this->potential();

    // Compute OrbitalVectors
    Timer t_pot;
    OrbitalVector termOne = V(Phi);

    mrcpp::print::time(2, "Computing potential term", t_pot);

    // Add up all the terms
    Timer t_add;
    OrbitalVector out = orbital::deep_copy(termOne);
    for (int i = 0; i < out.size(); i++) {
        if (not mrcpp::mpi::my_orb(out[i])) continue;
        out[i].add(1.0, Psi[i]);
    };
    mrcpp::print::time(2, "Adding contributions", t_add);
    return out;
}

void FockBuilder::setZoraType(bool has_nuc, bool has_coul, bool has_xc, bool is_azora) {
    this->zora_has_nuc = has_nuc;
    this->zora_has_coul = has_coul;
    this->zora_has_xc = has_xc;
    this->zora_is_azora = is_azora;
}

std::shared_ptr<QMPotential> FockBuilder::collectZoraBasePotential() {
    Timer timer;
    auto vz = std::make_shared<QMPotential>(1, false);
    if (zora_has_nuc) {
        if (getNuclearOperator() != nullptr) {
            auto &vnuc = static_cast<QMPotential &>(getNuclearOperator()->getRaw(0, 0));
            if (not vnuc.hasReal()) MSG_ERROR("ZORA: Adding empty nuclear potential");
            vz->add(1.0, vnuc);
        } else {
            MSG_ERROR("ZORA: Nuclear requested but not available");
        }
    }
    if (zora_has_coul) {
        if (getCoulombOperator() != nullptr) {
            auto &coul = static_cast<QMPotential &>(getCoulombOperator()->getRaw(0, 0));
            if (not coul.hasReal()) MSG_INFO("ZORA: Adding empty Coulomb potential");
            vz->add(1.0, coul);
        } else {
            MSG_ERROR("ZORA: Coulomb requested but not available");
        }
    }
    if (zora_has_xc) {
        if (getXCOperator() != nullptr) {
            getXCOperator()->setSpin(SPIN::Paired);
            auto &xc = static_cast<QMPotential &>(getXCOperator()->getRaw(0, 0));
            if (not xc.hasReal()) MSG_ERROR("ZORA: Adding empty XC potential");
            vz->add(1.0, xc);
            getXCOperator()->clearSpin();
        } else {
            MSG_ERROR("ZORA: XC requested but not available");
        }
    }
    print_utils::qmfunction(2, "ZORA operator (base)", *vz, timer);
    return vz;
}

} // namespace mrchem<|MERGE_RESOLUTION|>--- conflicted
+++ resolved
@@ -140,18 +140,18 @@
         }
 
 
-        kappaPot = std::make_shared<AZoraPotential>(nucs, adap, prec, azora_dir_final, share, c);
-
-        kappaInvPot = std::make_shared<QMPotential>(adap);
-
-        mrcpp::cplxfunc::deep_copy(*kappaInvPot, *kappaPot);
-
-        kappaInvPot->real().map([](double val) { return 1.0 / val; });
-
-        this->kappa = std::make_shared<ZoraOperator>(kappaPot, "kappa");
-        this->kappa_inv = std::make_shared<ZoraOperator>(kappaInvPot, "kappa_inv");
-        this->kappa->setup(prec);
-        this->kappa_inv->setup(prec);
+        chiPot = std::make_shared<AZoraPotential>(nucs, adap, prec, azora_dir_final, share, c);
+
+        chiInvPot = std::make_shared<QMPotential>(adap);
+
+        mrcpp::cplxfunc::deep_copy(*chiInvPot, *chiPot);
+
+        chiInvPot->real().map([](double val) { return 1.0 / (val + 1) - 1; });
+
+        this->chi = std::make_shared<ZoraOperator>(chiPot, "kappa");
+        this->chi_inv = std::make_shared<ZoraOperator>(chiInvPot, "kappa_inv");
+        this->chi->setup(prec);
+        this->chi_inv->setup(prec);
 
         mrcpp::print::footer(3, t_zora, 2);
     }
@@ -176,8 +176,8 @@
         this->zora_base.clear();
     }
     if (isAZora()) {
-        kappa->clear();
-        kappa_inv->clear();
+        chi->clear();
+        chi_inv->clear();
     }
 }
 
@@ -234,13 +234,8 @@
     }
 
     // Kinetic part
-<<<<<<< HEAD
     if (isZora() || isAZora()) {
-        E_kin = qmoperator::calc_kinetic_trace(momentum(), *this->kappa, Phi).real();
-=======
-    if (isZora()) {
         E_kin = qmoperator::calc_kinetic_trace(momentum(), *this->chi, Phi).real() + qmoperator::calc_kinetic_trace(momentum(), Phi);
->>>>>>> af58f364
     } else {
         E_kin = qmoperator::calc_kinetic_trace(momentum(), Phi);
     }
@@ -264,13 +259,8 @@
     mrcpp::print::header(2, "Computing Fock matrix");
 
     ComplexMatrix T_mat = ComplexMatrix::Zero(bra.size(), ket.size());
-<<<<<<< HEAD
     if (isZora() || isAZora()) {
-        T_mat = qmoperator::calc_kinetic_matrix(momentum(), *this->kappa, bra, ket);
-=======
-    if (isZora()) {
         T_mat = qmoperator::calc_kinetic_matrix(momentum(), *this->chi, bra, ket) + qmoperator::calc_kinetic_matrix(momentum(), bra, ket);
->>>>>>> af58f364
     } else {
         T_mat = qmoperator::calc_kinetic_matrix(momentum(), bra, ket);
     }
@@ -314,39 +304,30 @@
     double two_cc = 2.0 * c * c;
     MomentumOperator &p = momentum();
     RankZeroOperator &V = potential();
-<<<<<<< HEAD
-    RankZeroOperator &kappa = *this->kappa;
-    RankZeroOperator &kappa_m1 = *this->kappa_inv;
-    RankZeroOperator operOne = 0.5 * tensor::dot(p(kappa), p);
+    RankZeroOperator &chi = *this->chi;
+    RankZeroOperator &chi_m1 = *this->chi_inv;
+    RankZeroOperator operOne = 0.5 * tensor::dot(p(chi), p);
 
     std::shared_ptr<RankZeroOperator> operThreePtr = nullptr;
 
     if (isZora()) {
         RankZeroOperator &V_zora = this->zora_base;
-        operThreePtr = std::make_shared<RankZeroOperator>(V_zora * kappa);
+        operThreePtr = std::make_shared<RankZeroOperator>(V_zora * chi + V_zora);
     } else if (isAZora()) { 
         /*
         Note that V_z * kappa = 2 c^2 * (kappa - 1)
         With this trick, the expensive projection of the potential is avoided
         */
         std::shared_ptr<QMPotential> vTimesKappa = std::make_shared<QMPotential>(0);
-        mrcpp::cplxfunc::deep_copy(*vTimesKappa, *kappaPot);
-        vTimesKappa->real().map([two_cc](double val) { return two_cc * (val - 1); });
+        mrcpp::cplxfunc::deep_copy(*vTimesKappa, *chiPot);
+        vTimesKappa->real().map([two_cc](double val) { return two_cc * (val); });
         operThreePtr = std::make_shared<RankZeroOperator>(vTimesKappa);
     } else {
         MSG_ABORT("At this point, the ZORA or AZORA operator should be set. Exiting.");
     }
 
     RankZeroOperator operThree = *operThreePtr;
-    
-=======
-    RankZeroOperator &chi = *this->chi;
-    RankZeroOperator &chi_inv = *this->chi_inv;
-    RankZeroOperator &V_zora = this->zora_base;
-
-    RankZeroOperator operOne = 0.5 * tensor::dot(p(chi), p);
-    RankZeroOperator operThree = chi * V_zora + V_zora;
->>>>>>> af58f364
+
     operOne.setup(prec);
     operThree.setup(prec);
 
@@ -390,7 +371,7 @@
     operOne.clear();
 
     Timer t_kappa;
-    mrchem::OrbitalVector out = chi_inv(arg);
+    mrchem::OrbitalVector out = chi_m1(arg);
     for (int i = 0; i < arg.size(); i++) {
         if (not mrcpp::mpi::my_orb(out[i])) continue;
         out[i].add(1.0, arg[i]);
