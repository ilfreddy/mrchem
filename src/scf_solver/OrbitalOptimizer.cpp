/*
 * MRChem, a numerical real-space code for molecular electronic structure
 * calculations within the self-consistent field (SCF) approximations of quantum
 * chemistry (Hartree-Fock and Density Functional Theory).
 * Copyright (C) 2019 Stig Rune Jensen, Luca Frediani, Peter Wind and contributors.
 *
 * This file is part of MRChem.
 *
 * MRChem is free software: you can redistribute it and/or modify
 * it under the terms of the GNU Lesser General Public License as published by
 * the Free Software Foundation, either version 3 of the License, or
 * (at your option) any later version.
 *
 * MRChem is distributed in the hope that it will be useful,
 * but WITHOUT ANY WARRANTY; without even the implied warranty of
 * MERCHANTABILITY or FITNESS FOR A PARTICULAR PURPOSE.  See the
 * GNU Lesser General Public License for more details.
 *
 * You should have received a copy of the GNU Lesser General Public License
 * along with MRChem.  If not, see <https://www.gnu.org/licenses/>.
 *
 * For information on the complete list of contributors to MRChem, see:
 * <https://mrchem.readthedocs.io/>
 */

#include "MRCPP/Printer"
#include "MRCPP/Timer"

#include "HelmholtzVector.h"
#include "KAIN.h"
#include "OrbitalOptimizer.h"

#include "chemistry/Molecule.h"

#include "qmfunctions/Orbital.h"
#include "qmfunctions/orbital_utils.h"

#include "parallel.h"
#include "qmoperators/two_electron/FockOperator.h"

using mrcpp::Printer;
using mrcpp::Timer;

namespace mrchem {

/** @brief Run orbital optimization
 *
 * @param F: FockOperator defining the SCF equations
 * @param Phi_n: Orbitals to optimize
 * @param F_mat: Fock matrix
 *
 * Optimize orbitals until convergence thresholds are met. This algorithm computes
 * the Fock matrix explicitly using the kinetic energy operator, and uses a KAIN
 * accelerator to improve convergence. Diagonalization or localization may be performed
 * during the SCF iterations. Main points of the algorithm:
 *
 * Pre SCF: setup Fock operator and compute Fock matrix
 *
 *  1) Diagonalize/localize orbitals
 *  2) Compute current SCF energy
 *  3) Apply Helmholtz operator on all orbitals
 *  4) Orthonormalize orbitals (Löwdin)
 *  5) Compute orbital updates
 *  6) Compute KAIN update
 *  7) Compute errors and check for convergence
 *  8) Add orbital updates
 *  9) Orthonormalize orbitals (Löwdin)
 * 10) Setup Fock operator
 * 11) Compute Fock matrix
 *
 * Post SCF: diagonalize/localize orbitals
 */
bool OrbitalOptimizer::optimize(Molecule &mol, FockOperator &F) {
    printParameters("Optimize molecular orbitals");

    KAIN kain(this->history);
    SCFEnergy &E_n = mol.getSCFEnergy();
    OrbitalVector &Phi_n = mol.getOrbitals();
    ComplexMatrix &F_mat = mol.getFockMatrix();

    DoubleVector errors = DoubleVector::Ones(Phi_n.size());
    double err_o = errors.maxCoeff();
    double err_t = errors.norm();

    this->error.push_back(err_t);
    this->energy.push_back(E_n);
    this->property.push_back(E_n.getTotalEnergy());

    auto plevel = Printer::getPrintLevel();
    if (plevel < 1) {
        printConvergenceHeader("Total energy");
        printConvergenceRow(0);
    }

    int nIter = 0;
    bool converged = false;
    while (nIter++ < this->maxIter or this->maxIter < 0) {
        std::stringstream o_header;
        o_header << "SCF cycle " << nIter;
        mrcpp::print::header(1, o_header.str(), 0, '#');
        mrcpp::print::separator(2, ' ', 1);

        // Initialize SCF cycle
        Timer t_scf;
        double orb_prec = adjustPrecision(err_o);
        double helm_prec = getHelmholtzPrec();
        if (nIter < 2) F.setup(orb_prec);

        // Init Helmholtz operator
        HelmholtzVector H(helm_prec, F_mat.real().diagonal());
<<<<<<< HEAD
        OrbitalVector Phi_np1;
        if (mpi::bank_size > 0) {
            // process one orbital at a time, using bank
            Phi_np1 = H.rotate_apply(F.potential(), F_mat, Phi_n);
        } else {
            OrbitalVector Psi = H.rotate(F_mat, Phi_n);
            Phi_np1 = H.apply(F.potential(), Phi_n, Psi);
            Psi.clear();
        }
=======

        // Setup argument
        Timer t_arg;
        mrcpp::print::header(2, "Computing Helmholtz argument");
        ComplexMatrix L_mat = H.getLambdaMatrix();
        OrbitalVector Psi = orbital::rotate(L_mat - F_mat, Phi_n);
        mrcpp::print::time(2, "Rotating orbitals", t_arg);
        mrcpp::print::footer(2, t_arg, 2);
        if (plevel == 1) mrcpp::print::time(1, "Computing Helmholtz argument", t_arg);

        // Apply Helmholtz operator
        OrbitalVector Phi_np1 = H.apply(F.potential(), Phi_n, Psi);
        Psi.clear();
>>>>>>> 1ef60d92
        F.clear();
        orbital::orthonormalize(orb_prec, Phi_np1, F_mat);

        // Compute orbital updates
        OrbitalVector dPhi_n = orbital::add(1.0, Phi_np1, -1.0, Phi_n);
        Phi_np1.clear();

        // Employ KAIN accelerator
        kain.accelerate(orb_prec, Phi_n, dPhi_n);

        // Compute errors
        errors = orbital::get_norms(dPhi_n);
        err_o = errors.maxCoeff();
        err_t = errors.norm();

        // Update orbitals
        Phi_n = orbital::add(1.0, Phi_n, 1.0, dPhi_n);
        dPhi_n.clear();

        orbital::orthonormalize(orb_prec, Phi_n, F_mat);

        // Compute Fock matrix and energy
        F.setup(orb_prec);
        F_mat = F(Phi_n, Phi_n);
        E_n = F.trace(Phi_n, F_mat);

        // Collect convergence data
        this->error.push_back(err_t);
        this->energy.push_back(E_n);
        this->property.push_back(E_n.getTotalEnergy());
        auto err_p = calcPropertyError();
        converged = checkConvergence(err_o, err_p);

        // Rotate orbitals
        if (needLocalization(nIter, converged)) {
            ComplexMatrix U_mat = orbital::localize(orb_prec, Phi_n, F_mat);
            F.rotate(U_mat);
            kain.clear();
        } else if (needDiagonalization(nIter, converged)) {
            ComplexMatrix U_mat = orbital::diagonalize(orb_prec, Phi_n, F_mat);
            F.rotate(U_mat);
            kain.clear();
        }

        // Finalize SCF cycle
        if (plevel < 1) printConvergenceRow(nIter);
        printOrbitals(F_mat.real().diagonal(), errors, Phi_n, 0);
        mrcpp::print::separator(1, '-');
        printResidual(err_t, converged);
        mrcpp::print::separator(2, '=', 2);
        printProperty();
        printMemory();
        mrcpp::print::footer(1, t_scf, 2, '#');
        mrcpp::print::separator(2, ' ', 2);

        if (converged) break;
    }

    F.clear();

    printConvergence(converged, "Total energy");
    reset();

    return converged;
}

} // namespace mrchem<|MERGE_RESOLUTION|>--- conflicted
+++ resolved
@@ -108,31 +108,24 @@
 
         // Init Helmholtz operator
         HelmholtzVector H(helm_prec, F_mat.real().diagonal());
-<<<<<<< HEAD
         OrbitalVector Phi_np1;
         if (mpi::bank_size > 0) {
             // process one orbital at a time, using bank
             Phi_np1 = H.rotate_apply(F.potential(), F_mat, Phi_n);
         } else {
-            OrbitalVector Psi = H.rotate(F_mat, Phi_n);
+            // Setup argument
+            Timer t_arg;
+            mrcpp::print::header(2, "Computing Helmholtz argument");
+            ComplexMatrix L_mat = H.getLambdaMatrix();
+            OrbitalVector Psi = orbital::rotate(L_mat - F_mat, Phi_n);
+            mrcpp::print::time(2, "Rotating orbitals", t_arg);
+            mrcpp::print::footer(2, t_arg, 2);
+            if (plevel == 1) mrcpp::print::time(1, "Computing Helmholtz argument", t_arg);
+
+            // Apply Helmholtz operator
             Phi_np1 = H.apply(F.potential(), Phi_n, Psi);
             Psi.clear();
         }
-=======
-
-        // Setup argument
-        Timer t_arg;
-        mrcpp::print::header(2, "Computing Helmholtz argument");
-        ComplexMatrix L_mat = H.getLambdaMatrix();
-        OrbitalVector Psi = orbital::rotate(L_mat - F_mat, Phi_n);
-        mrcpp::print::time(2, "Rotating orbitals", t_arg);
-        mrcpp::print::footer(2, t_arg, 2);
-        if (plevel == 1) mrcpp::print::time(1, "Computing Helmholtz argument", t_arg);
-
-        // Apply Helmholtz operator
-        OrbitalVector Phi_np1 = H.apply(F.potential(), Phi_n, Psi);
-        Psi.clear();
->>>>>>> 1ef60d92
         F.clear();
         orbital::orthonormalize(orb_prec, Phi_np1, F_mat);
 
